require 'torch'
require 'fs'
require 'xlua'
require 'logroll'

local log = logroll.print_logger()

local arg = require 'util/arg'

local bit = require 'bit'
local lshift, bor = bit.lshift, bit.bor

package.path = '?/init.lua;' .. package.path

require 'dataset'
require 'dataset/pipeline'
require 'dataset/lushio'


SmallNorb = {}

SmallNorb.name           = 'smallnorb'
SmallNorb.dimensions     = {1, 96, 96}
SmallNorb.n_dimensions   = 1 * 96 * 96
SmallNorb.size           = 2 * 24300
SmallNorb.classes        = {'animal', 'human', 'airplane', 'truck', 'car'}

-- The small NORB dataset is spread over six zip files from the following location
SmallNorb.url            = 'http://www.cs.nyu.edu/~ylclab/data/norb-v1.0-small/'

SmallNorb.training_files = {
	cat  = 'smallnorb-5x46789x9x18x6x2x96x96-training-cat.mat',
	dat  = 'smallnorb-5x46789x9x18x6x2x96x96-training-dat.mat',
	info = 'smallnorb-5x46789x9x18x6x2x96x96-training-info.mat'
}

SmallNorb.testing_files  = {
	cat  = 'smallnorb-5x01235x9x18x6x2x96x96-testing-cat.mat',
	dat  = 'smallnorb-5x01235x9x18x6x2x96x96-testing-dat.mat',
	info = 'smallnorb-5x01235x9x18x6x2x96x96-testing-info.mat'
}



--[[ Get a single matrix from NORB in torch format --]]
local function raw_data(filename, toTensor)
	local function unzip(filename) os.execute('gunzip ' .. filename) end
	local bin_matrix = dataset.data_path(SmallNorb.name, SmallNorb.url .. filename .. '.gz', filename, unzip)
	return lushio.read(bin_matrix)
end



--[[ Split metadata into separate fields

The fields are:

* instance in the category (0 to 9)
* the elevation (0 to 8, which mean cameras are 30, 35,40,45,50,55,60,65,70 degrees from the horizontal respectively)
* the azimuth (0,2,4,...,34, multiply by 10 to get the azimuth in degrees)
* the lighting condition (0 to 5)

--]]
local function split_metadata(metadata)
	return {
		instance  = metadata:select(2,1),
		elevation = metadata:select(2,2),
		azimuth   = metadata:select(2,3),
		lighting  = metadata:select(2,4)
	}
end



local function normalize(enabled)
	return function(stages)
		if enabled then
			table.insert(stages, pipe.normalize)
		else
			return stages
		end
	end
end



local function downsample(factor)
	return function(stages)
		if factor ~= nil then
			local width = SmallNorb.dimensions[3] / factor
			local height = SmallNorb.dimensions[2] / factor
			table.insert(stages, pipe.scaler(width, height))
			return stages
		else
			return stages
		end
	end
end



local function process_pairs(pair_format)

	local function half(n)
		return function(sample) sample.data = sample.data[n] return sample end
	end

	return function(stages)
		if pair_format == 'combined' then
			-- The data already comes in combined form
		elseif pair_format == 'left' then
			table.insert(stages, half(1))
		elseif pair_format == 'right' then
			table.insert(stages, half(2))
		else
			error("unknown 'pairs' argument " .. pair_format)
		end
		return stages
	end
end



-- Invert table
local function invert(table)
	local ret = {}
	for k,v in pairs(table) do
		ret[v] = k	
	end
	return ret
end



-- Return a numerical class id from a class description that's either a string or an id 
local function class_id(class)
	if type(class) == 'number' then
		if class < 0 or class > 4 then
			error('invalid NORB class id. 0 =< id =< 4') 
		end
		return class
	else
		return invert(SmallNorb.classes)[class]-1
	end
end


local function filter(val, field, transform)
	transform = transform or fn.id
	return function(source)
		if val then
			local newval = transform(val)
			return pipe.filter(source, field, newval)
		else
			return source
		end
	end
end



--[[

Parameters:

* n_frames (unsigned) :
	number of frames to return
* pairs (optional string : ('combined' | 'left' | 'right'):
	How should stereo pairs be loaded? 'combined' returns the two sub-images in each example,
	'left' and 'right' return only one half of the images.
* downsample (optional unsigned >= 1):
	downsample by some constant factor
* normalise (optional bool) :
* class (number or string) :
	restrict dataset to the given object class
* instance (number) :
	restrict dataset to the given object instance
* elevation (number) :
	restrict dataset to objects with the given elevation
* azimuth (number) :
	restrict dataset to objects with the given azimuth
* lighting (number) :
	restrict dataset to objects with the given lighting

--]]
local function data(files, opt)

	opt = opt or {}

	local n_frames          = arg.optional(opt, 'n_frames', SmallNorb.size/2)
	local pair_format       = arg.optional(opt, 'pairs', 'combined')
	local class             = arg.optional(opt, 'class')
	local downsample_factor = arg.optional(opt, 'downsample')
	local do_normalize      = arg.optional(opt, 'normalize', false)
	local instance          = arg.optional(opt, 'instance')
	local elevation         = arg.optional(opt, 'elevation')
	local azimuth           = arg.optional(opt, 'azimuth')
	local lighting          = arg.optional(opt, 'lighting')

	local raw = util.merge(
		split_metadata(raw_data(files.info)),
		{
			data    = raw_data(files.dat):float(),
			classes = raw_data(files.cat)
		}
	)

	collectgarbage()

	-- TODO: verify that arguments are valid
	local source = fn.thread(
		pipe.data_table_source(raw),
		filter(class, 'classes', class_id),
		filter(instance, 'instance'),
		filter(elevation, 'elevation'),
		filter(azimuth, 'azimuth'),
		filter(lighting, 'lighting')
	)

	local stages = fn.thread({
			source,
			pipe.div(256) -- always normalise to range [0, 1]
		},
		process_pairs(pair_format),
		downsample(downsample_factor),
		normalize(do_normalize)
	)

	local pipeline = pipe.pipeline(unpack(stages))
<<<<<<< HEAD
	local table = pipe.to_data_table(SmallNorb.size/2, pipeline)

=======
	local table = pipe.to_data_table(n_frames, pipeline)
	
>>>>>>> 542f0e42
	return dataset.TableDataset(table)
end



-- see SmallNorb.data
function SmallNorb.test_data(opt)
	return data(SmallNorb.testing_files, opt)
end



-- see SmallNorb.data
function SmallNorb.train_data(opt)
	return data(SmallNorb.training_files, opt)
end


return SmallNorb<|MERGE_RESOLUTION|>--- conflicted
+++ resolved
@@ -227,13 +227,7 @@
 	)
 
 	local pipeline = pipe.pipeline(unpack(stages))
-<<<<<<< HEAD
-	local table = pipe.to_data_table(SmallNorb.size/2, pipeline)
-
-=======
 	local table = pipe.to_data_table(n_frames, pipeline)
-	
->>>>>>> 542f0e42
 	return dataset.TableDataset(table)
 end
 
