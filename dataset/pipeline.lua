--- conflicted
+++ resolved
@@ -415,13 +415,8 @@
 
    local data = image.load(sample.path)
    local dims = data:size()
-<<<<<<< HEAD
    sample.width  = dims[#dims]
    sample.height = dims[#dims-1]
-=======
-   sample.width  = dims[3]
-   sample.height = dims[2]
->>>>>>> 6c25ed3d
    sample.data = data
    return sample
 end
